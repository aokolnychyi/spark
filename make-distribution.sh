--- conflicted
+++ resolved
@@ -1,5 +1,4 @@
-<<<<<<< HEAD
-#!/bin/bash
+#!/usr/bin/env bash
 
 #
 # Licensed to the Apache Software Foundation (ASF) under one or more
@@ -18,9 +17,6 @@
 # limitations under the License.
 #
 
-=======
-#!/usr/bin/env bash
->>>>>>> 90b01429
 #
 # Script to create a binary distribution for easy deploys of Spark.
 # The distribution directory defaults to dist/ but can be overridden below.
